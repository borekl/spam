#!/usr/bin/perl

#===========================================================================
# Switch Ports Activity Monitor -- support library, DBI version
# """""""""""""""""""""""""""""
# 2000-2010 Borek Lupomesky <Borek.Lupomesky@oskarmobil.cz>
#===========================================================================


package SPAMv2;
require Exporter;
use lib 'lib';
use Carp;
use DBI;
use JSON::MaybeXS;
use integer;
use warnings;
use strict;

use SPAM::Config;

our @ISA = qw(Exporter);
our @EXPORT = qw(
  load_config
  site_conv
  tty_message
  sql_find_user_group
  compare_ports
  load_port_table
  sql_sites
  sql_site_uses_cp
  multipush
  file_lineread
  sql_show_query
  hash_create_index
  hash_iterator
  hash_index_access
  query_reduce
  decode_age
  vlans_bitstring_to_range_list
  snmp_community
);


#=== variables =============================================================

#--- configuration
my $cfg;
my $cfg2;

#--- Database connection parameters ---
my %sites_cache;

#--- configuration ---
my %dbi_params = ( AutoCommit => 1, pg_enable_utf => 1, PrintError => 0 );


#===========================================================================
# FIXME: Temporary function that just calls SPAM::Config.
#===========================================================================

sub load_config
{
  my ($cfg_file) = @_;

  if(!ref($cfg2)) {
    $cfg2 = SPAM::Config->instance(config_file => $cfg_file);
  }
  return $cfg = $cfg2->config();
}


#===========================================================================
# Displays message on TTY
#
# Arguments: 1. message
#===========================================================================

sub tty_message
{
  my $msg = shift;

  if(!defined $msg) { $msg = "done\n"; }
  printf($msg, @_) if -t STDOUT;
}


#===========================================================================
# Convert hostname (e.g. 'vdcS02c') to site code (e.g. 'vin')
#===========================================================================

sub site_conv
{
  my $host = shift;
  my $hc;
  
  $host =~ /^(...)/;
  $hc = lc($1);
  my $site = $cfg->{'siteconv'}{$hc};
  if(!$site) { $site = $hc; }
  return $site;
}


#===========================================================================
<<<<<<< HEAD
# Evaluate user's access, this function does checks for overrides.
# 
# Arguments: 1. user id
#            2. access right name
# Returns:   1. undef on success, error message otherwise
#            2. 0|1 -> fail|pass
#===========================================================================

sub user_access_evaluate
{
  my ($user, $access) = @_;
  my $c = $cfg2->get_dbi_handle('ondb');
  my ($sth, $r, $v);
  
  #--- sanitize arguments

  if(!$user || !$access) { return 'Required argument missing'; }
  $user = lc $user;
  $access = lc $access;
  
  #--- ensure database connection
  
  if(!ref($c)) { return 'Database connection failed (ondb)'; }
  
  #--- query
  
  $sth = $c->prepare(q{SELECT authorize_user(?, 'spam', ?)::int});
  $r = $sth->execute($user, $access);
  if(!$r) {
    return 'Database query failed (' . $c->errstr() . ')';
  }
  ($v) = $sth->fetchrow_array();
  return (undef, $v);
}


#===========================================================================
=======
>>>>>>> 15b75542
# This finds a group associated with current user; this info is retrieved
# from database "ondb", table "users", field "grpid". 
# 
# Arguments: 1. user id
#
# Returns:   1. undef on success, error message otherwise
#            2. group id
#===========================================================================

sub sql_find_user_group
{
  my ($user) = @_;
  my $c = $cfg2->get_dbi_handle('ondb');
  my ($q, $r, $sth, $group);

  #--- sanitize arguments

  if(!$user) { return 'No user name specified'; }
  $user = lc $user;

  #--- ensure database connection

  if(!ref($c)) {
    return 'Database connection failed (ondb)';
  }

  #--- perform query

  $sth = $c->prepare('SELECT grpid FROM users WHERE userid = ?');
  $r = $sth->execute($user);
  if(!$r) {
    return 'Database query failed (' . $sth->errstr() . ')';
  }
  ($group) = $sth->fetchrow_array();

  if(!$group) { return "Cannot find user or no group assigned"; }
  return (undef, $group);
}


#==========================================================================
# Parse switch port designation (as in ifName) into an array of sub-tokens
# (returned as array-ref).
#
# Arguments: 1. ifName
#
# Returns:   2. undef on error, on success array reference with sub-tokens
#==========================================================================

sub parse_port
{ 
  my $port = shift;
  my @result;
    
  my @p = split(/\//, $port);
  if($p[0] =~ /^([a-z]+)(\d+)$/i) {
    @result = ($1, $2);
  } else {
    return undef;
  }
                    
  for(my $i = 1; $i < scalar(@p) ; $i++) {
    $result[$i+1] = $p[$i];
  }
                           
  return \@result;
}


#==========================================================================
# Compare two switch port names for sorting purposes. 
#
# Arguments: 1. Port 1
#            2. Port 2
#            3. mode (0 - numbers first, 1 - types first)
#
# Returns:   1. integer as from <=> or cmp operators
#==========================================================================

sub compare_ports
{
  my $port1 = shift;
  my $port2 = shift;
  my $mode = shift;
   
  #--- process input
  my $p1 = parse_port($port1);
  my $p2 = parse_port($port2);
  if(!ref($p1) || !ref($p2)) { return undef; }
  
  #--- perform separate type/num comparisons
  my $comp_type = ($p1->[0] cmp $p2->[0]);
  my $comp_num = 0;
  my $n = scalar(@$p1) > scalar(@$p2) ? scalar(@$p1) : scalar(@$p2);
  for(my $i = 1; $i < $n; $i++) {
    if(not exists $p1->[$i]) {
      $comp_num = -1;
      last;
    }
    if(not exists $p2->[$i]) {
      $comp_num = 1;
      last;
    }
    if($p1->[$i] != $p2->[$i]) {
      $comp_num = $p1->[$i] <=> $p2->[$i];
      last;
    }
  }

  #--- integrate result
  if($comp_type == $comp_num) { return $comp_type; }
  if($comp_type == 0) { return $comp_num; }
  if($comp_num == 0) { return $comp_type; }
  if(!$mode) { return $comp_num; }
  return $comp_type;
}
                       

#===========================================================================
# Loads ports to consolidation point map
#
# This seems to be somewhat inefficient since this loads all the 4000+ entry
# porttable into memory even if only one host is being polled. The
# information is only used for swstat generation.
#
# Arguments: -none-
# Returns:   1. error message or empty string
#            2. port to cons. point hash
#===========================================================================

sub load_port_table
{
  my ($r, $e);
  my $dbh = $cfg2->get_dbi_handle('spam');
  my %port2cp;
  
  if(!ref($dbh)) { return 'Database connection failed (spam)'; }
  my $sth = $dbh->prepare('SELECT host, portname, cp, chg_who FROM porttable');
  $r = $sth->execute();
  if(!$r) {
    return 'Database query failed (spam, ' . $sth->errstr() . ')';
  } 
  while(my $ra = $sth->fetchrow_arrayref()) {
    my $site = substr($ra->[0], 0, 3);
    $port2cp{$ra->[0]}{$ra->[1]} = $site . '!' . $ra->[2];
  }
  return ('', \%port2cp);
}


#===========================================================================
# GENERALIZED, fix description
# Find possible sites managed by SPAM for "Add" and "Delete" form. We do
# this by doing "SELECT DISTINCT site" on OUT2CP table.
#
# Arugment: 1. which table to query
# Returns:  1. array reference to sites list or error string
#===========================================================================

sub sql_sites
{
  my $table = lc($_[0]);
  if(exists $sites_cache{$table}) { return $sites_cache{$table}; }
  my $dbh = $cfg2->get_dbi_handle('spam');
  my $q = "SELECT DISTINCT site FROM $table ORDER BY site ASC";
  my @result;
  
  if(!ref($dbh)) { return 'Cannot connect to database'; }
  my $sth = $dbh->prepare($q);
  my $r = $sth->execute();
  if(!$r) {
    return 'Database query failed (spam, ' . $sth->errstr() . ')';
  }
  while(my $x = $sth->fetchrow_arrayref()) {
    push(@result, $x->[0]);
  }
  
  ### UGLY HACK ### FIXME ###
  push(@result, 'brr');
  push(@result, 'sto');
  @result = sort(@result);
  ###########################

  $sites_cache{$table} = \@result;
  return \@result;
}


#===========================================================================
# This function checks if given site uses two-level connection hierarchy
# (switch-cp-outlet) or single-level hierarchy (switch-outlet).
#===========================================================================

sub sql_site_uses_cp
{
  my $site = lc($_[0]);
  my $dbh = $cfg2->get_dbi_handle('spam');
  my $query = qq{SELECT site FROM out2cp GROUP BY site HAVING site = ?};

  if(!ref($dbh) || !$site) { return undef; }
  my $sth = $dbh->prepare($query);
  return int($sth->execute($site));
}


#=============================================================================
# Function to push values into multiple arrays with single function call.
# The arrays are supplied to this function as list of arrayrefs and function
# that will push values to all the arrays at once is returned. This exists
# to make preparing database quieries simpler and more readable (since this
# entails creating arrays of field names and values).
#=============================================================================

sub multipush
{
  my @arrays;
  
  for my $ary (@_) {
    push(@arrays, $ary);
  }
  
  return sub {
    for(my $i = 0; $i < scalar(@_); $i++) {
      push(@{$arrays[$i]}, $_[$i]);
    }
  };
}


#=============================================================================
# Helper function for line-reading files. The callback can abort reading the
# rest of the file by returning true. Returns error message or undef.
#=============================================================================

sub file_lineread
{
  my ($file, $open_mode, $fn) = @_;
  
  open(my $fh, $open_mode, $file) || return 'Failed to open file';
  while(my $l = <$fh>) {
    chomp($l);
    last if $fn->($l);
  }
  close($fh);
  return undef;
}


#=============================================================================
# Receives SQL query with ? placeholders and an array values and replaces
# the placeholders with the values and returns the result. This is used to
# pretty display the queries for debug purposes.
#=============================================================================

sub sql_show_query
{
  my $query = shift;
  my @values = splice @_, 0;

  #--- squash extraneous whitespace, replace newlines

  $query =~ s/\n/ /g;
  $query =~ s/\s{2,}/ /g;

  #--- do the placeholders replacement

  for my $val (@values) {
    if(defined $val) {
      $val = "'$val'" if $val !~ /^\d+$/;
    } else {
      $val = 'NULL';
    }
    $query =~ s/\?/$val/;
  }

  #--- finish

  return $query;
}


#=============================================================================
# Utility function for creating hash indexes. The arguments are:
#
#   1. hashref of a point from which the index will be built
#   2. value which will be put as leaf
#   R. the rest is list of indices
#
# Let's suppose we have hash %h, value 123 and list of indexes 'a', 'b' and
# 'c'. The invocation looks like this:
#
#   hash_create_index(\%h, 123, undef, 'a', 'b', 'c')
#
# The hash will look like this after this call:
#
#   %h = ( 'a' => { 'b' => { 'c' => 123 } } )
#
# Subsequent calls on the same hash will non-destructively add more indexes:
#
#   hash_create_index(\%, 456, undef, 'a', 'b', 'd')
#
# For resulting hash:
#
#   %h = ( 'a' => { 'b' => { 'c' => 123, 'd' => 456 } } );
#
# The number of indices must not vary though, otherwise unexpected behaviour
# can result.
#
# If the leaf value already exists and both this value and the new value
# supplied in argument 2 are hashref, then the function will merge these two
# hashrefs into one unified hash.  If the two values are not both hashrefs,
# then the old value in the hash will be overwritten with the new.
#=============================================================================

sub hash_create_index
{
  my $h = shift;    # 1. href / mount point
  my $v = shift;    # 2. any  / value
  my $g = $h;

  for(my $i = 0; $i < scalar(@_) - 1; $i++) {
    my $index = $_[$i];
    $g->{$index} = {} if !exists $g->{$index};
    $g = $g->{$index}
  }

  my $last_index = $_[scalar(@_)-1];
  if(
    exists $g->{$last_index}
    && ref($g->{$last_index}) eq 'HASH'
    && defined $v
    && ref($v) eq 'HASH'
  ) {
    my %h = ( %{$g->{$last_index}}, %$v );
    $g->{$last_index} = \%h;
  } else {
    $g->{$last_index} = $v;
  }
}


#=============================================================================
# Hash iterator with specified maximum depth of iteration.
#=============================================================================

sub hash_iterator
{
  #--- arguments

  my (
    $h,       # 1. href / hash being iterated
    $depth,   # 2. scal / maximum iteration depth
    $cb,      # 3. sub  / callback
    $rec      # 4. aref / internal, path trace
  ) = @_;

  #--- main

  if(!defined $rec) { $rec = []; }
  for my $key (keys %$h) {
    my $rec_inner = [ @$rec ];
    if(ref($h->{$key}) && $depth-1) {
      hash_iterator($h->{$key}, $depth-1, $cb, [ @$rec_inner, $key]);
    } else {
      $cb->($h->{$key}, (@$rec_inner, $key));
    }
  }
}


#=============================================================================
# Function for accessing complex hash tree using path indices.
#=============================================================================

sub hash_index_access
{
  my $h = shift;
  my @idx = @_;

  for my $k (@idx) {
    if(ref $h && exists $h->{$k}) {
      $h = $h->{$k}
    } else {
      return undef;
    }
  }
  return $h;
}


#=============================================================================
# Remove duplicate rows from a query result (array of hashrefs). Duplicity
# is based on list of key names (fields from database row). Only the first
# occurence of the duplicate rows is retained.
#=============================================================================

sub query_reduce
{
  my $query_result = shift;
  my @fields = splice(@_, 0);
  my @reduced_result;

  for my $row (@$query_result) {
    if(!grep {
      my $found = 1;
      for my $field (@fields) {
        if($row->{$field} ne $_->{$field}) {
          $found = 0;
          last;
        }
      }
      $found;
    } @reduced_result) {
      push(@reduced_result, $row);
    }
  }
  return \@reduced_result;
}


#=============================================================================
# Converts textual age specification (such as 1d20h etc) into seconds. If unit
# is omitted, it defaults to days.
#=============================================================================

sub decode_age
{
  my $age_txt = shift;
  my $age_seconds = 0;

  if($age_txt =~ /^\d+$/) {
    return $age_txt * 86400;
  }

  my @components = split(/(?<=[a-z])/, $age_txt);

  for (@components) {
    /^([0-9]+)([a-z])/i;
    my ($n, $t) = ($1, $2);
    if($t eq 's') {
      $age_seconds += $n;
    } elsif($t eq 'm') {
      $age_seconds += $n * 60;
    } elsif($t eq 'h') {
      $age_seconds += $n * 3600;
    } elsif($t eq 'd') {
      $age_seconds += $n * 86400;
    }
  }

  return $age_seconds;
}


#=============================================================================
# Converts bitstring value (from PgSQL's bit() type) returned as the "vlans"
# field to two lists: vlan list and vlan list with ranges coalesced. For
# example '10110111' yields ('1-3','5-6','8')
#=============================================================================

sub vlans_bitstring_to_range_list
{
  #--- arguments

  my $vlans = shift;

  #--- other variables

  my @vlan_list;
  my @vlan_list_coalesced;

  #--- get a vlan list

  for(my $vlan = 0; $vlan < length($vlans); $vlan++) {
    my $v = substr($vlans, $vlan, 1);
    if($v eq '1') {
      push(@vlan_list, $vlan);
    };
  }

  #--- coalesce ranges

  my ($start, $end);
  my @result;

  for my $v (@vlan_list) {

    if(defined $end && $v-1 > $end) {
      push(@vlan_list_coalesced, $start == $end ? "$start" : "$start-$end");
      $start = $end = undef;
    }

    if(!defined $start) {
      $end = $start = $v;
      next;
    }

    if(!defined $end) {
      $end = $v;
      next;
    }

    if($v-1 == $end) {
      $end++;
    }
  }

  if(defined $start) {
    push(@vlan_list_coalesced, $start == $end ? "$start" : "$start-$end");
  }

  #--- finish

  return \@vlan_list, \@vlan_list_coalesced;
}


#=============================================================================
# Get SNMP community for a host (or default community if either host not
# specified or specific host community is not defined).
#=============================================================================

sub snmp_community
{
  my ($host) = @_;

  return $cfg->{'host'}{$host}{'community'}
    if $host && $cfg->{'host'}{$host}{'community'};

  return $cfg->{'community'};
}


1;<|MERGE_RESOLUTION|>--- conflicted
+++ resolved
@@ -103,46 +103,6 @@
 
 
 #===========================================================================
-<<<<<<< HEAD
-# Evaluate user's access, this function does checks for overrides.
-# 
-# Arguments: 1. user id
-#            2. access right name
-# Returns:   1. undef on success, error message otherwise
-#            2. 0|1 -> fail|pass
-#===========================================================================
-
-sub user_access_evaluate
-{
-  my ($user, $access) = @_;
-  my $c = $cfg2->get_dbi_handle('ondb');
-  my ($sth, $r, $v);
-  
-  #--- sanitize arguments
-
-  if(!$user || !$access) { return 'Required argument missing'; }
-  $user = lc $user;
-  $access = lc $access;
-  
-  #--- ensure database connection
-  
-  if(!ref($c)) { return 'Database connection failed (ondb)'; }
-  
-  #--- query
-  
-  $sth = $c->prepare(q{SELECT authorize_user(?, 'spam', ?)::int});
-  $r = $sth->execute($user, $access);
-  if(!$r) {
-    return 'Database query failed (' . $c->errstr() . ')';
-  }
-  ($v) = $sth->fetchrow_array();
-  return (undef, $v);
-}
-
-
-#===========================================================================
-=======
->>>>>>> 15b75542
 # This finds a group associated with current user; this info is retrieved
 # from database "ondb", table "users", field "grpid". 
 # 
