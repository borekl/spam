#!/usr/bin/perl

#===========================================================================
# Switch Ports Activity Monitor -- support library, DBI version
# """""""""""""""""""""""""""""
# 2000-2010 Borek Lupomesky <Borek.Lupomesky@oskarmobil.cz>
#===========================================================================


package SPAMv2;
require Exporter;
use Carp;
use DBI;
use JSON::MaybeXS;
use integer;
use warnings;
use strict;

our @ISA = qw(Exporter);
our @EXPORT = qw(
  dbinit
  dbconn
  dbdone
  html_begin
  html_end
  html_fill_up
  load_config
  period
  site_conv
  speed_fmt
  str_maxlen
  tty_message
  user_access_evaluate
  sql_find_user_group
  compare_ports
  load_port_table
  sql_sites
  sql_site_uses_cp
  multipush
<<<<<<< HEAD
  file_lineread
=======
  sql_show_query
>>>>>>> a908ecd6
);


#=== variables =============================================================

#--- configuration
my $cfg;

#--- Database connection parameters ---
my %dbconn;
my %sites_cache;

#--- configuration ---
my %dbi_params = ( AutoCommit => 1, pg_enable_utf => 1, PrintError => 0 );


#===========================================================================
# Load configuration from JSON file (with relaxed parsing rules, so comments
# and trailing commas are allowed. Return value can be either:
#
# 1) hashref -> config was successfully loaded from the specified file
#               OR config was loaded previously and cached content was used
# 2) scalar  -> error message
# 3) undef   -> loading of the file was attempted, but no file was specified
#               (in other words, the caller tried to get a cached value,
#               which did not exist).
#===========================================================================

sub load_config
{
  #--- if config already loaded, just return it, note, that the config is
  #--- returned regardless of the file that's passed in

  return $cfg if ref($cfg);

  #--- if the config file is undefined, return undef; this is important
  #--- because of the above behaviour

  my ($cfg_file) = @_;
  return undef if !$cfg_file;

  #--- read and parse config

  my $json_input;
  my $js = JSON->new()->relaxed(1);

  local $/;
  open(my $fh, '<', $cfg_file) || return 'Cannot open configuration file';
  $json_input = <$fh>;

  return $cfg = $js->decode($json_input);
}


#===========================================================================
# Express time in seconds in NNdNNhNNm form
#
# Arguments: 1. Number of seconds
# Returns:   1. Formatted string
#===========================================================================

sub period
{
  my ($p) = @_;
  my ($d, $h, $m, $r);
    
  $d = $p / 86400;  $p %= 86400;
  $h = $p / 3600;   $p %= 3600;
  $m = $p / 60;
          
  if($d >= 1) { $m = 0; }
  if($d >= 30) { $h = 0; }
          
  $r = '';
  $r .= "${d}d" if $d;
  $r .= "${h}h" if $h;
  $r .= "${m}m" if $m;
                  
  return $r;
}
                    

#===========================================================================
# Fill a string given as an argument up with spaces to a given length. HTML
# markups are not considered to be a part of the string as its length is
# concerned! Resulting string is returned as a function value.
#
# Arguments: 1. String to be filled-up
#            2. Desired length of resulting string
# Returns:   1. Filled-up string
#===========================================================================

sub html_fill_up
{
  my ($s, $n) = @_;
  my $q;
  
  $q = $s;
  $q =~ s/\<.*?\>//g;

  return $s . (" " x ($n - length($q)));
}


#===========================================================================
# Convert raw speed in bytes per seconds to bit more condensed format
# using M and G suffixes.
#
# Arguments: 1. Unsuffixed number
# Returns:   1. Suffixed number
#===========================================================================

sub speed_fmt
{
  my ($speed) = @_;
  
  if($speed eq "10000000") { return "10M"; }
  if($speed eq "100000000") { return "100M"; }
  if($speed eq "1000000000") { return "1G"; }
  return "?";
}


#===========================================================================
# Closes database connection and frees binding.
#
# Arguments: 1. Connection id
#===========================================================================

sub dbdone
{
  my ($dbid) = @_;

  #--- sanitize input
    
  if(!defined $dbid) {
    croak 'dbdone(): Undefined id passed in as an argument';
  }
  
  #--- if not connected, do nothing
  
  return if !$dbconn{$dbid};
  
  #--- disconnect from db, forget the handle
  
  $dbconn{$dbid}->disconnect();
  delete $dbconn{$dbid};
}


#===========================================================================
# This is kept only for compatibility with the old SPAM version
#===========================================================================

sub dbinit
{
  my $dbid = $_[0];
  $cfg->{'dbconn'}{$dbid} = {
    'dbname' => $_[1],
    'dbuser' => $_[2],
    'dbpass' => $_[3],
    'dbhost' => $_[4]
  };
}


#===========================================================================
# Function returns valid DBI database handle. If the
# connection does not exist yet it tries to create one. If such attempt
# is unsuccessful, undef is returned.
#
# Arguments: 1. Connection id
# Returns:   1. DBI handle or undef or error message
#===========================================================================

sub dbconn
{
  my ($dbid) = @_;
  
  #--- sanitize input
  
  if(!defined $dbid) {
    croak "dbconn(): Undefined id passed in as an argument";
  }
  
  #--- if alread connected, just return the handle
  
  if(exists $dbconn{$dbid}) {
    return $dbconn{$dbid};
  }

  #--- otherwise try to connect to the database
  
  my @dbd_src;
  my $dbc = $cfg->{'dbconn'}{$dbid};
  push(@dbd_src, 'dbi:Pg:dbname=' . $dbc->{'dbname'});
  push(@dbd_src, 'host=' . $dbc->{'dbhost'}) if $dbc->{'dbhost'};
  my $dbh = DBI->connect(
    join(';', @dbd_src),
    $dbc->{'dbuser'},
    $dbc->{'dbpass'},
    \%dbi_params
  );
  if(!ref($dbh)) {
    return DBI::errstr();
  }

  return $dbconn{$dbid} = $dbh;
}


#===========================================================================
# Begins HTML page
#
# Arguments: 1. File descriptor
#            2. HTML title
#            3. optional CSS style definition file(s) (array reference)
#===========================================================================

sub html_begin
{
  my ($html, $title, $css) = @_;

  print $html '<!doctype html>';
  print $html "\n\n<html>\n\n";
  print $html "<head>\n";
  print $html "  <title>$title</title>\n";
  foreach(@$css) {
    print $html qq{  <link rel=stylesheet type="text/css" href="$_">\n};
  }
  print $html "</HEAD>\n\n";
  print $html "<BODY>\n\n";
}


#===========================================================================
# Ends HTML page
#
# Arguments: 1. File descriptor
#===========================================================================

sub html_end
{
  my ($html) = @_;

  print $html "\n</BODY>\n</HTML>\n";
}


#===========================================================================
# Displays message on TTY
#
# Arguments: 1. message
#===========================================================================

sub tty_message
{
  my $msg = shift;

  if(!defined $msg) { $msg = "done\n"; }
  printf($msg, @_) if -t STDOUT;
}


#===========================================================================
# This function strips strings to given size and adds ellipsis.
#===========================================================================

sub str_maxlen
{
  my ($s, $n) = @_;

  if(length($s) > $n) {
    $s = substr($s, 0, $n - 3);
    $s .= '...';
  }
  return $s;
}


#===========================================================================
# Convert hostname (e.g. 'vdcS02c') to site code (e.g. 'vin')
#===========================================================================

sub site_conv
{
  my $host = shift;
  my $hc;
  
  $host =~ /^(...)/;
  $hc = lc($1);
  my $site = $cfg->{siteconv}{$hc};
  if(!$site) { $site = $hc; }
  return $site;
}


#===========================================================================
# Evaluate user's access, this function does checks for overrides.
# 
# Arguments: 1. user id
#            2. access right name
# Returns:   1. undef on success, error message otherwise
#            2. 0|1 -> fail|pass
#===========================================================================

sub user_access_evaluate
{
  my ($user, $access) = @_;
  my $c = dbconn('ondb');
  my ($sth, $r, $v);
  
  #--- sanitize arguments

  if(!$user || !$access) { return 'Required argument missing'; }
  $user = lc $user;
  $access = lc $access;
  
  #--- ensure database connection
  
  if(!ref($c)) { return 'Database connection failed (ondb)'; }
  
  #--- query
  
  $sth = $c->prepare(q{SELECT authorize_user(?, 'spam', ?)::int});
  $r = $sth->execute($user, $access);
  if(!$r) {
    return 'Database query failed (' . $c->errstr() . ')';
  }
  ($v) = $sth->fetchrow_array();
  return (undef, $v);
}


#===========================================================================
# This finds a group associated with current user; this info is retrieved
# from database "ondb", table "users", field "grpid". 
# 
# Arguments: 1. user id
#
# Returns:   1. undef on success, error message otherwise
#            2. group id
#===========================================================================

sub sql_find_user_group
{
  my ($user) = @_;
  my $c = dbconn('ondb');
  my ($q, $r, $sth, $group);

  #--- sanitize arguments

  if(!$user) { return 'No user name specified'; }
  $user = lc $user;

  #--- ensure database connection

  if(!ref($c)) {
    return 'Database connection failed (ondb)';
  }

  #--- perform query

  $sth = $c->prepare('SELECT grpid FROM users WHERE userid = ?');
  $r = $sth->execute($user);
  if(!$r) {
    return 'Database query failed (' . $sth->errstr() . ')';
  }
  ($group) = $sth->fetchrow_array();

  if(!$group) { return "Cannot find user or no group assigned"; }
  return (undef, $group);
}


#==========================================================================
# Parse switch port designation (as in ifName) into an array of sub-tokens
# (returned as array-ref).
#
# Arguments: 1. ifName
#
# Returns:   2. undef on error, on success array reference with sub-tokens
#==========================================================================

sub parse_port
{ 
  my $port = shift;
  my @result;
    
  my @p = split(/\//, $port);
  if($p[0] =~ /^([a-z]+)(\d+)$/i) {
    @result = ($1, $2);
  } else {
    return undef;
  }
                    
  for(my $i = 1; $i < scalar(@p) ; $i++) {
    $result[$i+1] = $p[$i];
  }
                           
  return \@result;
}


#==========================================================================
# Compare two switch port names for sorting purposes. 
#
# Arguments: 1. Port 1
#            2. Port 2
#            3. mode (0 - numbers first, 1 - types first)
#
# Returns:   1. integer as from <=> or cmp operators
#==========================================================================

sub compare_ports
{
  my $port1 = shift;
  my $port2 = shift;
  my $mode = shift;
   
  #--- process input
  my $p1 = parse_port($port1);
  my $p2 = parse_port($port2);
  if(!ref($p1) || !ref($p2)) { return undef; }
  
  #--- perform separate type/num comparisons
  my $comp_type = ($p1->[0] cmp $p2->[0]);
  my $comp_num = 0;
  my $n = scalar(@$p1) > scalar(@$p2) ? scalar(@$p1) : scalar(@$p2);
  for(my $i = 1; $i < $n; $i++) {
    if(not exists $p1->[$i]) {
      $comp_num = -1;
      last;
    }
    if(not exists $p2->[$i]) {
      $comp_num = 1;
      last;
    }
    if($p1->[$i] != $p2->[$i]) {
      $comp_num = $p1->[$i] <=> $p2->[$i];
      last;
    }
  }

  #--- integrate result
  if($comp_type == $comp_num) { return $comp_type; }
  if($comp_type == 0) { return $comp_num; }
  if($comp_num == 0) { return $comp_type; }
  if(!$mode) { return $comp_num; }
  return $comp_type;
}
                       

#===========================================================================
# Loads ports to consolidation point map
#
# This seems to be somewhat inefficient since this loads all the 4000+ entry
# porttable into memory even if only one host is being polled. The
# information is only used for swstat generation.
#
# Arguments: -none-
# Returns:   1. error message or empty string
#            2. port to cons. point hash
#===========================================================================

sub load_port_table
{
  my ($r, $e);
  my $dbh = dbconn('spam');
  my %port2cp;
  
  if(!ref($dbh)) { return 'Database connection failed (spam)'; }
  my $sth = $dbh->prepare('SELECT host, portname, cp, chg_who FROM porttable');
  $r = $sth->execute();
  if(!$r) {
    return 'Database query failed (spam, ' . $sth->errstr() . ')';
  } 
  while(my $ra = $sth->fetchrow_arrayref()) {
    my $site = substr($ra->[0], 0, 3);
    $port2cp{$ra->[0]}{$ra->[1]} = $site . '!' . $ra->[2];
  }
  return ('', \%port2cp);
}


#===========================================================================
# GENERALIZED, fix description
# Find possible sites managed by SPAM for "Add" and "Delete" form. We do
# this by doing "SELECT DISTINCT site" on OUT2CP table.
#
# Arugment: 1. which table to query
# Returns:  1. array reference to sites list or error string
#===========================================================================

sub sql_sites
{
  my $table = lc($_[0]);
  if(exists $sites_cache{$table}) { return $sites_cache{$table}; }
  my $dbh = dbconn('spam');
  my $q = "SELECT DISTINCT site FROM $table ORDER BY site ASC";
  my @result;
  
  if(!ref($dbh)) { return 'Cannot connect to database'; }
  my $sth = $dbh->prepare($q);
  my $r = $sth->execute();
  if(!$r) {
    return 'Database query failed (spam, ' . $sth->errstr() . ')';
  }
  while(my $x = $sth->fetchrow_arrayref()) {
    push(@result, $x->[0]);
  }
  
  ### UGLY HACK ### FIXME ###
  push(@result, 'brr');
  push(@result, 'sto');
  @result = sort(@result);
  ###########################

  $sites_cache{$table} = \@result;
  return \@result;
}


#===========================================================================
# This function checks if given site uses two-level connection hierarchy
# (switch-cp-outlet) or single-level hierarchy (switch-outlet).
#===========================================================================

sub sql_site_uses_cp
{
  my $site = lc($_[0]);
  my $dbh = dbconn('spam');
  my $query = qq{SELECT site FROM out2cp GROUP BY site HAVING site = ?};

  if(!ref($dbh) || !$site) { return undef; }
  my $sth = $dbh->prepare($query);
  return int($sth->execute($site));
}


#=============================================================================
# Function to push values into multiple arrays with single function call.
# The arrays are supplied to this function as list of arrayrefs and function
# that will push values to all the arrays at once is returned. This exists
# to make preparing database quieries simpler and more readable (since this
# entails creating arrays of field names and values).
#=============================================================================

sub multipush
{
  my @arrays;
  
  for my $ary (@_) {
    push(@arrays, $ary);
  }
  
  return sub {
    for(my $i = 0; $i < scalar(@_); $i++) {
      push(@{$arrays[$i]}, $_[$i]);
    }
  };
}


#=============================================================================
<<<<<<< HEAD
# Helper function for line-reading files. The callback can abort reading the
# rest of the file by returning true. Returns error message or undef.
#=============================================================================

sub file_lineread
{
  my ($file, $open_mode, $fn) = @_;
  
  open(my $fh, $open_mode, $file) || return 'Failed to open file';
  while(my $l = <$fh>) {
    chomp($l);
    last if $fn->($l);
  }
  close($fh);
  return undef;
=======
# Receives SQL query with ? placeholders and an array values and replaces
# the placeholders with the values and returns the result. This is used to
# pretty display the queries for debug purposes.
#=============================================================================

sub sql_show_query
{
  my ($qry, $vals) = @_;

  #---  handle $vals being single scalar or undefined

  if($vals && !ref($vals)) {
    $vals = [ $vals ];
  } elsif(!$vals) {
    $vals = [];
  }

  #--- squash extraneous whitespace, replace newlines

  $qry =~ s/\n/ /g;
  $qry =~ s/\s{2,}/ /g;

  #--- do the placeholders replacement

  for(my $i = 0; $i < scalar(@$vals); $i++) {
    my $val = $vals->[$i];
    if(defined $val) {
      $val = "'$val'" if $val !~ /^\d+$/;
    } else {
      $val = 'NULL';
    }
    $qry =~ s/\?/$val/;
  }

  #--- finish

  return $qry;
>>>>>>> a908ecd6
}


1;<|MERGE_RESOLUTION|>--- conflicted
+++ resolved
@@ -37,11 +37,8 @@
   sql_sites
   sql_site_uses_cp
   multipush
-<<<<<<< HEAD
   file_lineread
-=======
   sql_show_query
->>>>>>> a908ecd6
 );
 
 
@@ -607,7 +604,6 @@
 
 
 #=============================================================================
-<<<<<<< HEAD
 # Helper function for line-reading files. The callback can abort reading the
 # rest of the file by returning true. Returns error message or undef.
 #=============================================================================
@@ -623,7 +619,10 @@
   }
   close($fh);
   return undef;
-=======
+}
+
+
+#=============================================================================
 # Receives SQL query with ? placeholders and an array values and replaces
 # the placeholders with the values and returns the result. This is used to
 # pretty display the queries for debug purposes.
@@ -661,7 +660,6 @@
   #--- finish
 
   return $qry;
->>>>>>> a908ecd6
 }
 
 
